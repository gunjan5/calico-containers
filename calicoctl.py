#!/usr/bin/env python
"""calicoctl

Usage:
  calicoctl master --ip=<IP>
                   [--etcd=<ETCD_AUTHORITY>]
                   [--master-image=<DOCKER_IMAGE_NAME>]
  calicoctl node --ip=<IP>
                 [--etcd=<ETCD_AUTHORITY>]
                 [--node-image=<DOCKER_IMAGE_NAME>]
  calicoctl status [--etcd=<ETCD_AUTHORITY>]
  calicoctl reset [--etcd=<ETCD_AUTHORITY>]
  calicoctl version [--etcd=<ETCD_AUTHORITY>]
  calicoctl addgroup <GROUP>  [--etcd=<ETCD_AUTHORITY>]
  calicoctl addtogroup <CONTAINER_ID> <GROUP>
                       [--etcd=<ETCD_AUTHORITY>]
  calicoctl diags
<<<<<<< HEAD
  calicoctl showgroups [--etcd=<ETCD_AUTHORITY>]
  calicoctl removegroup <GROUP> [--etcd=<ETCD_AUTHORITY>]
  calicoctl ipv4 pool <CIDR> [--etcd=<ETCD_AUTHORITY>]

=======
  calicoctl status
  calicoctl reset
>>>>>>> 1743a05f

Options:
 --ip=<IP>                The local management address to use.
 --etcd=<ETCD_AUTHORITY>  The location of the etcd service as
                          host:port [default: 127.0.0.1:4001]
 --master-image=<DOCKER_IMAGE_NAME>  Docker image to use for
                          Calico's master container
                          [default: calico/master:v0.0.6]
 --node-image=<DOCKER_IMAGE_NAME>    Docker image to use for
                          Calico's per-node container
                          [default: calico/node:v0.0.6]

"""
#Useful docker aliases
# alias docker_kill_all='sudo docker kill $(docker ps -q)'
# alias docker_rm_all='sudo docker rm -v `docker ps -a -q -f status=exited`'

from subprocess import call, check_output, CalledProcessError
import os
from docopt import docopt
import etcd
import sys
import socket
import json
import uuid
from collections import namedtuple
import sh
import subprocess
import StringIO
import docker as pydocker
<<<<<<< HEAD
from netaddr import IPNetwork
from netaddr.core import AddrFormatError
=======
from prettytable import PrettyTable
>>>>>>> 1743a05f

mkdir = sh.Command._create('mkdir')
docker = sh.Command._create('docker')
modprobe = sh.Command._create('modprobe')
grep = sh.Command._create('grep')

mkdir_p = mkdir.bake('-p')

hostname = socket.gethostname()

# etcd paths for Calico
HOST_PATH = "/calico/host/%(hostname)s/"
MASTER_IP_PATH = "/calico/master/ip"
GROUPS_PATH = "/calico/network/group/"
GROUP_PATH = "/calico/network/group/%(group_id)s/"
CONTAINER_PATH = "/calico/host/%(hostname)s/workload/docker/%(container_id)s/"
ENDPOINTS_PATH = "/calico/host/%(hostname)s/workload/docker/%(container_id)s/endpoint/"
IP_POOL_PATH = "/calico/ipam/%(version)s/pool/1"
IP_POOLS_PATH = "/calico/ipam/%(version)s/pool/"

POWERSTRIP_PORT = 2377

<<<<<<< HEAD
DEFAULT_IPV4_POOL = IPNetwork("192.168.0.0/16")


=======
>>>>>>> 1743a05f
class Rule(namedtuple("Rule", ["group", "cidr", "protocol", "port"])):
    """
    A Calico inbound or outbound traffic rule.
    """

    def to_json(self):
        return json.dumps(self._asdict())


class CalicoCmdLineEtcdClient(object):
    """
    An etcd client that exposes high level Calico operations needed by the calico CLI.
    """

    def __init__(self, etcd_authority=None):
        if not etcd_authority:
            self.etcd_client = etcd.Client()
        else:
            # TODO: Error handling
            (host, port) = etcd_authority.split(":", 1)
            self.etcd_client = etcd.Client(host=host, port=int(port))

    def create_host(self, bird_ip):
        """
        Create a new Calico host.

        :param bird_ip: The IP address BIRD should listen on.
        :return: nothing.
        """
        host_path = HOST_PATH % {"hostname": hostname}
        # Set up the host
        self.etcd_client.write(host_path + "bird_ip", bird_ip)
        workload_dir = host_path + "workload"
        try:
            self.etcd_client.read(workload_dir)
        except KeyError:
            # Didn't exist, create it now.
            self.etcd_client.write(workload_dir, None, dir=True)
        return

    def set_master(self, ip):
        """
        Record the IP address of the Calico Master.
        :param ip: The IP address to reach Calico Master.
        :return: nothing.
        """
        # update the master IP
        self.etcd_client.write(MASTER_IP_PATH, ip)

    def get_master(self):
        """
        Get the IP address of the Calico Master
        :return: The IP address to reach Calico Master or None if it can't be found.
        """
        try:
            return self.etcd_client.get(MASTER_IP_PATH).value
        except KeyError:
            return None

    def get_ip_pools(self, version):
        """
        Get the configured IP range
        :param version: "v4" for IPv4, "v6" for IPv6
        :return: List of netaddr.IPNetwork IP pools.
        """
        assert version in ("v4", "v6")

        pool_path = IP_POOLS_PATH % {"version": version}
        try:
            nodes = self.etcd_client.read(pool_path).children
        except KeyError:
            # Path doesn't exist.  Interpret as no configured pools.
            return []
        else:
            pools = []
            for child in nodes:
                cidr = child.value
                pool = IPNetwork(cidr)
                pools.append(pool)

            return pools

    def set_ip_pool(self, version, pool):
        """

        :param version: "v4" for IPv4, "v6" for IPv6
        :param pool: IPNetwork object representing the pool
        :return: None
        """
        assert version in ("v4", "v6")
        assert isinstance(pool, IPNetwork)

        # TODO support more than one.
        pool_path = IP_POOL_PATH % {"version": version}
        self.etcd_client.write(pool_path, str(pool.cidr))


    def create_group(self, group_id, name):
        """
        Create a security group.  In this implementation, security groups accept traffic only from
        themselves, but can send traffic anywhere.

        :param group_id: Group UUID (string)
        :param name: Human readable name for the group.
        :return: nothing.
        """

        # Create the group directory.
        group_path = GROUP_PATH % {"group_id": group_id}
        self.etcd_client.write(group_path + "name", name)

        # Default rule
        self.etcd_client.write(group_path + "rule/inbound_default", "deny")
        self.etcd_client.write(group_path + "rule/outbound_default", "deny")

        # Allow traffic inbound from group.
        allow_group = Rule(group=group_id, cidr=None, protocol=None, port=None)
        self.etcd_client.write(group_path + "rule/inbound/1", allow_group.to_json())

        # Allow traffic outbound to group and any address.
        allow_any_ip = Rule(group=None, cidr="0.0.0.0/0", protocol=None, port=None)
        self.etcd_client.write(group_path + "rule/outbound/1", allow_group.to_json())
        self.etcd_client.write(group_path + "rule/outbound/2", allow_any_ip.to_json())

    def delete_group(self, name):
        """
        Delete a security group with a given name. If there are multiple groups with that name
        it will just delete one of them.

        :param name: Human readable name for the group.
        :return: the ID of the group that was deleted, or None if the group couldn't be found.
        """

        # Find a group ID
        group_id = self.get_group_id(name)
        if group_id:
            group_path = GROUP_PATH % {"group_id": group_id}
            self.etcd_client.delete(group_path, recursive=True, dir=True)
        return group_id

    def get_group_id(self, name_to_find):
        """
        Get the UUID of the named group.  If multiple groups have the same name, the first matching
        one will be returned.
        :param name:
        :return: string UUID for the group, or None if the name was not found.
        """
        for id, name in self.get_groups().iteritems():
            if name_to_find == name:
                return id
        return None

    def get_groups(self):
        """
        Get the all configured groups.
        :return: a dict of group_id => name
        """
        groups = {}
        try:
            etcd_groups = self.etcd_client.read(GROUPS_PATH, recursive=True,).children
            for child in etcd_groups:
                (_, _, _, _, group_id, final_key) = child.key.split("/", 5)
                if final_key == "name":
                    groups[group_id] = child.value
        except KeyError as e:
            # Means the GROUPS_PATH was not set up.  So, group does not exist.
            pass
        return groups

    def get_ep_id_from_cont(self, container_id):
        """
        Get a single endpoint ID from a container ID.

        :param container_id: The Docker container ID.
        :return: Endpoint ID as a string.
        """
        ep_path = ENDPOINTS_PATH % {"hostname": hostname,
                                    "container_id": container_id}
        try:
            endpoints = self.etcd_client.read(ep_path).children
        except KeyError:
            # Re-raise with better message
            raise KeyError("Container with ID %s was not found." % container_id)

        # Get the first endpoint & ID
        endpoint = endpoints.next()
        (_, _, _, _, _, _, _, _, endpoint_id) = endpoint.key.split("/", 8)
        return endpoint_id


class CalicoDockerClient(object):
    """
    A Docker client that exposes high level operations needed by Calico.
    """

    def __init__(self):
        self.docker_client = pydocker.Client(base_url='unix://var/run/docker.sock')

    def get_container_id(self, container_name):
        """
        Get the full container ID from a partial ID or name.

        :param container_name: The partial ID or name of the container.
        :return: The container ID as a string.
        """

        info = self.docker_client.inspect_container(container_name)
        return info["Id"]


class CalicoDockerEtcd(CalicoDockerClient, CalicoCmdLineEtcdClient):
    """
    A client that interacts with both Docker and etcd to provide high-level Calico abstractions.
    """

    def __init__(self, etcd_authority=None):
        CalicoCmdLineEtcdClient.__init__(self, etcd_authority)
        CalicoDockerClient.__init__(self)

    def add_container_to_group(self, container_name, group_name):
        """
        Add a container (on this host) to the group with the given name.  This adds the first
        endpoint on the container to the group.

        :param container_name: The Docker container name or ID.
        :param group_name:  The Calico security group name.
        :return: None.
        """

        # Resolve the name to ID.
        try:
            container_id = self.get_container_id(container_name)
        except pydocker.errors.APIError as e:
            if e.response.status_code == 404:
                # Re-raise as a key error for consistency.
                raise KeyError("Container %s was not found." % container_name)
            else:
                raise

        # Get the group UUID.
        group_id = self.get_group_id(group_name)
        if not group_id:
            raise KeyError("Group with name %s was not found." % group_name)

        endpoint_id = self.get_ep_id_from_cont(container_id)

        # Add the endpoint to the group.  ./member/ is a keyset of endpoint IDs, so write empty
        # string as the value.
        group_path = GROUP_PATH % {"group_id": group_id}
        self.etcd_client.write(group_path + "member/" + endpoint_id, "")


def validate_arguments(arguments):
    # print(arguments)
    return True


def create_dirs():
    mkdir_p("/var/log/calico")


def process_output(line):
    sys.stdout.write(line)


def node(ip, node_image):
    create_dirs()
    modprobe("ip6_tables")
    modprobe("xt_set")

    # Set up etcd
    client = CalicoCmdLineEtcdClient(etcd_authority)

    master_ip = client.get_master()
    if not master_ip:
        print "No master can be found. Exiting"
        return

    ipv4_pools = client.get_ip_pools("v4")
    if not ipv4_pools:
        print "No IPv4 range defined.  Exiting."
        return

<<<<<<< HEAD
    print "Using master on IP: %s" % master_ip
    client.create_host(ip)
    try:
        docker("rm", "-f", "calico-node")
    except Exception:
        pass
=======
        docker("run", "-e",  "IP=%s" % ip,
                     "--name=calico-node",
                     "--privileged",
                     "--net=host",  # BIRD/Felix can manipulate the base networking stack
                     "-v", "/var/run/docker.sock:/var/run/docker.sock",  # Powerstrip can access Docker
                     "-v", "/proc:/proc_host",  # Powerstrip Calico needs access to proc to set up
                                                # networking
                     "-v", "/var/log/calico:/var/log/calico",  # Logging volume
                     "-e", "ETCD_AUTHORITY=%s" % etcd_authority,  # etcd host:port
                     "-d",
                     node_image, _err=process_output, _out=output).wait()
>>>>>>> 1743a05f

    output = StringIO.StringIO()

    docker("run", "-e",  "IP=%s" % ip,
                 "--name=calico-node",
                 "--privileged",
                 "--net=host",  # BIRD/Felix can manipulate the base networking stack
                 "-v", "/var/run/docker.sock:/var/run/docker.sock",  # Powerstrip can access Docker
                 "-v", "/proc:/proc_host",  # Powerstrip Calico needs access to proc to set up
                                            # networking
                 "-v", "/var/log/calico:/var/log/calico",  # Logging volume
                 "-e", "ETCD_AUTHORITY=%s" % etcd_authority,  # etcd host:port
                 "-d",
                 "calico/node", _err=process_output, _out=output).wait()

    cid = output.getvalue().strip()
    output.close()
    print "Calico node is running with id: %s" % cid
    print "Docker Remote API is on port %s.  Run \n" % POWERSTRIP_PORT
    print "export DOCKER_HOST=localhost:%s\n" % POWERSTRIP_PORT
    print "before using `docker run` for Calico networking.\n"


def master(ip, master_image):
    create_dirs()

    # Add IP to etcd
    client = CalicoCmdLineEtcdClient(etcd_authority)
    client.set_master(ip)

    # If no IPv4 pools are defined, add a default.
    ipv4_pools = client.get_ip_pools("v4")
    if len(ipv4_pools) == 0:
        client.set_ip_pool("v4", DEFAULT_IPV4_POOL)

    try:
        docker("rm", "-f", "calico-master")
    except Exception:
        pass

    output = StringIO.StringIO()
    
    # Start the container
    docker("run", "--name=calico-master",
                 "--privileged",
                 "--net=host",
                 "-v", "/var/log/calico:/var/log/calico",  # Logging volume
                 "-e", "ETCD_AUTHORITY=%s" % etcd_authority,  # etcd host:port
                 "-d",
                 master_image, _err=process_output, _out=output).wait()
    cid = output.getvalue().strip()
    output.close()
    print "Calico master is running with id: %s" % cid

def status():
    client = CalicoCmdLineEtcdClient(etcd_authority)
    print "Currently configured master is %s" % client.get_master()

    try:
        print(grep(docker("ps"), "-i", "calico"))
    except Exception:
        print "No calico containers appear to be running"

    try:
        print(docker("exec", "calico-master", "/bin/bash", "-c", "apt-cache policy "
                                                                        "calico-felix"))
    except Exception:
        print "Skipping felix version information as Calico node isn't running"

    #If bird is running, then print bird.
    try:
        pass
    except Exception:
        print "Couldn't collect BGP Peer information"

    print(docker("exec", "calico-node", "/bin/bash",  "-c", "echo show protocols | birdc -s "
                                                                "/etc/service/bird/bird.ctl"))


def reset():
    try:
        interfaces_raw = check_output("ip link show | grep -Eo ' (tap(.*?)):' |grep -Eo '[^ :]+'", shell=True)
        print "Removing interfaces:\n%s" % interfaces_raw
        interfaces = interfaces_raw.splitlines()
        for interface in interfaces:
            call("ip link delete %s" % interface, shell=True)
    except CalledProcessError:
        print "No interfaces to clean up"


def add_group(group_name):
    """
    Create a security group with the given name.
    :param group_name: The name for the group.
    :return: None.
    """
    client = CalicoCmdLineEtcdClient(etcd_authority)
    # Check if the group exists.
    if client.get_group_id(group_name):
        print "Group %s already exists." % group_name
        return

    # Create the group.
    group_id = uuid.uuid1().hex
    client.create_group(group_id, group_name)
    print "Created group %s with ID %s" % (group_name, group_id)


def add_container_to_group(container_name, group_name):
    """
    Add the container to the listed group.
    :param container_name: ID of the container to add.
    :param group_name: Name of the group.
    :return: None
    """
    client = CalicoDockerEtcd(etcd_authority)
    try:
        client.add_container_to_group(container_name, group_name)
    except KeyError as e:
        print e
    return

def remove_group(group_name):
    #TODO - Don't allow removing a group that has enpoints in it.
    client = CalicoDockerEtcd(etcd_authority)
    group_id = client.delete_group(group_name)
    if group_id:
        print "Deleted group %s with ID %s" % (group_name, group_id)
    else:
        print "Couldn't find group with name %s" % group_name


def show_groups():
    client = CalicoDockerEtcd(etcd_authority)

    x = PrettyTable(["ID", "Name"])
    for group_id, name in client.get_groups().iteritems():
        x.add_row([group_id, name])

    print x

def show_nodes():
    client = CalicoDockerEtcd(etcd_authority)

    x = PrettyTable(["Host", "Workload Type", "ID", "Addresses", "MAC", "State"])
    # for group_id, name in client.get_hosts().iteritems():
    #     x.add_row([group_id, name])

    print x

def show_endpoints():
    client = CalicoDockerEtcd(etcd_authority)

    x = PrettyTable(["Host", "Workload Type", "ID", "Addresses", "MAC", "State"])
    # for group_id, name in client.get_hosts().iteritems():
    #     x.add_row([group_id, name])

    print x


def save_diags():
    """
    Gather Calico diagnostics for bug reporting.
    :return: None
    """

    script = """
#!/bin/bash
[ -z $BASH ] && echo "You must run this script in bash" && exit 1
whoami | grep -q "root" || { echo "You must run this script as root" && exit 1; }
echo "Collecting diags"

ROUTE_FILE=route
IPTABLES_PREFIX=iptables
IP6TABLES_PREFIX=ip6tables
CALICO_DIR=/var/log/calico
date=`date +"%F_%H-%M-%S"`
diags_dir="/tmp/$date"
system=`hostname`
echo $diags_dir
mkdir $diags_dir
pushd $diags_dir

echo DATE=$date > date
echo $system > hostname

for cmd in "route -n" "ip route" "ip -6 route"
do
  echo $cmd >> $ROUTE_FILE
  $cmd >> $ROUTE_FILE
  echo >> $ROUTE_FILE
done
netstat -an > netstat

iptables -v -L > $IPTABLES_PREFIX
iptables -v -L -t nat > $IPTABLES_PREFIX-nat
iptables -v -L -t mangle > $IPTABLES_PREFIX-mangle
iptables -v -L > $IP6TABLES_PREFIX
iptables -v -L -t nat > $IP6TABLES_PREFIX-nat
iptables -v -L -t mangle > $IP6TABLES_PREFIX-mangle
ipset list > ipset

cp -a $CALICO_DIR .
curl -s -L http://127.0.0.1:4001/v2/keys/calico?recursive=true -o etcd_calico

mkdir logs
cp /var/log/*log logs

tar -zcf $diags_dir.gz *

popd

echo "Diags saved to $diags_dir.gz"
"""
    # Pipe the diags script to bash
    # TODO: reimplement this in Python
    proc = subprocess.Popen("bash",
                            stdin=subprocess.PIPE,
                            stdout=subprocess.PIPE,
                            stderr=subprocess.STDOUT)
    (out, _) = proc.communicate(script)
    print out #TODO - Make this stream the output


<<<<<<< HEAD
def set_ipv4_pool(cidr_pool, etcd_authority):
    """
    Set the IPv4 IP address allocation pool to the given CIDR range.

    :param cidr_pool: The pool to set in CIDR format, e.g. 192.168.0.0/16
    :return: None
    """

    try:
        pool = IPNetwork(cidr_pool)
    except AddrFormatError:
        print "%s is not a valid IPv4 prefix." % cidr_pool
        return
    if pool.version == 6:
        print "%s is an IPv6 prefix, this command is for IPv4." % cidr_pool
        return

    client = CalicoCmdLineEtcdClient(etcd_authority)
    client.set_ip_pool("v4", pool)
=======


>>>>>>> 1743a05f

if __name__ == '__main__':
    arguments = docopt(__doc__)
    etcd_authority = arguments["--etcd"]
    if os.geteuid() != 0:
        print "calicoctl must be run as root"
    elif validate_arguments(arguments):
        if arguments["master"]:
            master_image = arguments['--master-image']
            master(arguments["--ip"], master_image=master_image)
        if arguments["node"]:
            node_image = arguments['--node-image']
            node(arguments["--ip"], node_image=node_image)
        if arguments["status"]:
            status()
        if arguments["reset"]:
            reset()
        if arguments["addgroup"]:
            add_group(arguments["<GROUP>"])
        if arguments["removegroup"]:
            remove_group(arguments["<GROUP>"])
        if arguments["showgroups"]:
            show_groups()
        if arguments["addtogroup"]:
            add_container_to_group(arguments["<CONTAINER_ID>"],
                                   arguments["<GROUP>"])
        if arguments["diags"]:
            save_diags()
<<<<<<< HEAD
        if arguments["ipv4"]:
            assert arguments["pool"]
            set_ipv4_pool(arguments["<CIDR>"], arguments["--etcd"])

    else:
        print "Not yet"
=======
        if arguments["shownodes"]:
            show_nodes()
        if arguments["showendpoints"]:
            show_endpoints()
>>>>>>> 1743a05f
<|MERGE_RESOLUTION|>--- conflicted
+++ resolved
@@ -15,15 +15,11 @@
   calicoctl addtogroup <CONTAINER_ID> <GROUP>
                        [--etcd=<ETCD_AUTHORITY>]
   calicoctl diags
-<<<<<<< HEAD
   calicoctl showgroups [--etcd=<ETCD_AUTHORITY>]
   calicoctl removegroup <GROUP> [--etcd=<ETCD_AUTHORITY>]
   calicoctl ipv4 pool <CIDR> [--etcd=<ETCD_AUTHORITY>]
-
-=======
   calicoctl status
   calicoctl reset
->>>>>>> 1743a05f
 
 Options:
  --ip=<IP>                The local management address to use.
@@ -54,12 +50,9 @@
 import subprocess
 import StringIO
 import docker as pydocker
-<<<<<<< HEAD
 from netaddr import IPNetwork
 from netaddr.core import AddrFormatError
-=======
 from prettytable import PrettyTable
->>>>>>> 1743a05f
 
 mkdir = sh.Command._create('mkdir')
 docker = sh.Command._create('docker')
@@ -82,12 +75,9 @@
 
 POWERSTRIP_PORT = 2377
 
-<<<<<<< HEAD
 DEFAULT_IPV4_POOL = IPNetwork("192.168.0.0/16")
 
 
-=======
->>>>>>> 1743a05f
 class Rule(namedtuple("Rule", ["group", "cidr", "protocol", "port"])):
     """
     A Calico inbound or outbound traffic rule.
@@ -371,26 +361,12 @@
         print "No IPv4 range defined.  Exiting."
         return
 
-<<<<<<< HEAD
     print "Using master on IP: %s" % master_ip
     client.create_host(ip)
     try:
         docker("rm", "-f", "calico-node")
     except Exception:
         pass
-=======
-        docker("run", "-e",  "IP=%s" % ip,
-                     "--name=calico-node",
-                     "--privileged",
-                     "--net=host",  # BIRD/Felix can manipulate the base networking stack
-                     "-v", "/var/run/docker.sock:/var/run/docker.sock",  # Powerstrip can access Docker
-                     "-v", "/proc:/proc_host",  # Powerstrip Calico needs access to proc to set up
-                                                # networking
-                     "-v", "/var/log/calico:/var/log/calico",  # Logging volume
-                     "-e", "ETCD_AUTHORITY=%s" % etcd_authority,  # etcd host:port
-                     "-d",
-                     node_image, _err=process_output, _out=output).wait()
->>>>>>> 1743a05f
 
     output = StringIO.StringIO()
 
@@ -404,7 +380,7 @@
                  "-v", "/var/log/calico:/var/log/calico",  # Logging volume
                  "-e", "ETCD_AUTHORITY=%s" % etcd_authority,  # etcd host:port
                  "-d",
-                 "calico/node", _err=process_output, _out=output).wait()
+                 node_image, _err=process_output, _out=output).wait()
 
     cid = output.getvalue().strip()
     output.close()
@@ -615,7 +591,6 @@
     print out #TODO - Make this stream the output
 
 
-<<<<<<< HEAD
 def set_ipv4_pool(cidr_pool, etcd_authority):
     """
     Set the IPv4 IP address allocation pool to the given CIDR range.
@@ -635,10 +610,7 @@
 
     client = CalicoCmdLineEtcdClient(etcd_authority)
     client.set_ip_pool("v4", pool)
-=======
-
-
->>>>>>> 1743a05f
+
 
 if __name__ == '__main__':
     arguments = docopt(__doc__)
@@ -667,16 +639,10 @@
                                    arguments["<GROUP>"])
         if arguments["diags"]:
             save_diags()
-<<<<<<< HEAD
-        if arguments["ipv4"]:
-            assert arguments["pool"]
-            set_ipv4_pool(arguments["<CIDR>"], arguments["--etcd"])
-
-    else:
-        print "Not yet"
-=======
         if arguments["shownodes"]:
             show_nodes()
         if arguments["showendpoints"]:
             show_endpoints()
->>>>>>> 1743a05f
+        if arguments["ipv4"]:
+            assert arguments["pool"]
+            set_ipv4_pool(arguments["<CIDR>"], arguments["--etcd"])